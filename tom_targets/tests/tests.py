from django.test import TestCase, override_settings
from django.urls import reverse
from django.contrib.auth.models import User, Group
import pytz
import ephem
from astropy import units
from astropy.coordinates import Angle
import math
from unittest import mock
from datetime import datetime, timedelta

from .factories import SiderealTargetFactory, NonSiderealTargetFactory, TargetGroupingFactory
from tom_targets.models import Target, TargetExtra, TargetList
from tom_observations.utils import get_visibility, get_pyephem_instance_for_type
from tom_observations.tests.utils import FakeFacility
from tom_targets.import_targets import import_targets
from guardian.shortcuts import assign_perm


class TestTargetDetail(TestCase):
    def setUp(self):
        user = User.objects.create(username='testuser')
        self.client.force_login(user)
        self.st = SiderealTargetFactory.create()
        self.nst = NonSiderealTargetFactory.create()
        assign_perm('tom_targets.view_target', user, self.st)
        assign_perm('tom_targets.view_target', user, self.nst)

    def test_sidereal_target_detail(self):
        response = self.client.get(reverse('targets:detail', kwargs={'pk': self.st.id}))
        self.assertContains(response, self.st.id)

    def test_non_sidereal_target_detail(self):
        response = self.client.get(reverse('targets:detail', kwargs={'pk': self.nst.id}))
        self.assertContains(response, self.nst.id)


class TestTargetCreate(TestCase):
    def setUp(self):
        user = User.objects.create(username='testuser')
        self.client.force_login(user)
        self.group = Group.objects.create(name='agroup')
        user.groups.add(self.group)
        user.save()

    def test_target_create_form(self):
        response = self.client.get(reverse('targets:create'))
        self.assertContains(response, Target.SIDEREAL)
        self.assertContains(response, Target.NON_SIDEREAL)

    def test_create_target(self):
        target_data = {
            'name': 'test_target',
            'identifier': 'test_target_id',
            'type': Target.SIDEREAL,
            'ra': 123.456,
            'dec': -32.1,
            'groups': [self.group.id],
            'targetextra_set-TOTAL_FORMS': 1,
            'targetextra_set-INITIAL_FORMS': 0,
            'targetextra_set-MIN_NUM_FORMS': 0,
            'targetextra_set-MAX_NUM_FORMS': 1000,
            'targetextra_set-0-key': '',
            'targetextra_set-0-value': '',
        }
        response = self.client.post(reverse('targets:create'), data=target_data, follow=True)
        self.assertContains(response, target_data['name'])
        self.assertTrue(Target.objects.filter(name=target_data['name']).exists())

    def test_create_target_sexigesimal(self):
        """
        Using coordinates for Messier 1
        """
        target_data = {
            'name': 'test_target',
            'identifier': 'test_target_id',
            'type': Target.SIDEREAL,
            'ra': '05:34:31.94',
            'dec': '+22:00:52.2',
            'groups': [self.group.id],
            'targetextra_set-TOTAL_FORMS': 1,
            'targetextra_set-INITIAL_FORMS': 0,
            'targetextra_set-MIN_NUM_FORMS': 0,
            'targetextra_set-MAX_NUM_FORMS': 1000,
            'targetextra_set-0-key': '',
            'targetextra_set-0-value': '',
        }
        response = self.client.post(reverse('targets:create'), data=target_data, follow=True)
        self.assertContains(response, target_data['name'])
        target = Target.objects.get(name=target_data['name'])
        # Coordinates according to simbad
        self.assertAlmostEqual(target.ra, 83.63308, places=4)
        self.assertAlmostEqual(target.dec, 22.0145, places=4)

    def test_create_target_with_tags(self):
        """
        Using coordinates for Messier 1
        """
        target_data = {
            'name': 'test_target',
            'identifier': 'test_target_id',
            'type': Target.SIDEREAL,
            'ra': '05:34:31.94',
            'dec': '+22:00:52.2',
            'groups': [self.group.id],
            'targetextra_set-TOTAL_FORMS': 1,
            'targetextra_set-INITIAL_FORMS': 0,
            'targetextra_set-MIN_NUM_FORMS': 0,
            'targetextra_set-MAX_NUM_FORMS': 1000,
            'targetextra_set-0-key': 'category',
            'targetextra_set-0-value': 'type2',
        }
        response = self.client.post(reverse('targets:create'), data=target_data, follow=True)
        self.assertContains(response, target_data['name'])
        target = Target.objects.get(name=target_data['name'])
        self.assertTrue(target.targetextra_set.filter(key='category', value='type2').exists())

    @override_settings(EXTRA_FIELDS=[
        {'name': 'wins', 'type': 'number'},
        {'name': 'checked', 'type': 'boolean'},
        {'name': 'birthdate', 'type': 'datetime'},
        {'name': 'author', 'type': 'string'}

    ])
    def test_create_target_with_extra_fields(self):
        target_data = {
            'name': 'extra_field_target',
            'identifier': 'extra_field_identifier',
            'type': Target.SIDEREAL,
            'ra': 113.456,
            'dec': -22.1,
            'wins': 50.0,
            'checked': True,
            'birthdate': datetime(year=2019, month=2, day=14),
            'author': 'Dr. Suess',
            'groups': [self.group.id],
            'targetextra_set-TOTAL_FORMS': 1,
            'targetextra_set-INITIAL_FORMS': 0,
            'targetextra_set-MIN_NUM_FORMS': 0,
            'targetextra_set-MAX_NUM_FORMS': 1000,
            'targetextra_set-0-key': '',
            'targetextra_set-0-value': '',
        }
        response = self.client.post(reverse('targets:create'), data=target_data, follow=True)
        self.assertContains(response, target_data['name'])
        target = Target.objects.get(name=target_data['name'], identifier=target_data['identifier'])
        self.assertTrue(TargetExtra.objects.filter(target=target, key='wins', value='50.0').exists())
        self.assertEqual(
            TargetExtra.objects.get(target=target, key='wins').typed_value('number'),
            50.0
        )
        self.assertEqual(
            TargetExtra.objects.get(target=target, key='checked').typed_value('boolean'),
            True
        )
        self.assertEqual(
            TargetExtra.objects.get(target=target, key='birthdate').typed_value('datetime'),
            datetime(year=2019, month=2, day=14, tzinfo=pytz.UTC)
        )
        self.assertEqual(
            TargetExtra.objects.get(target=target, key='author').typed_value('string'),
            'Dr. Suess'
        )

    def test_target_save_programmatic_extras(self):
        target = SiderealTargetFactory.create()
        target.save(extras={'foo': 5})
        self.assertTrue(TargetExtra.objects.filter(target=target, key='foo', value='5').exists())


class TestTargetImport(TestCase):
    def setUp(self):
        user = User.objects.create(username='testuser')
        self.client.force_login(user)

    def test_import_csv(self):
        csv = [
            'identifier,name,type,ra,dec',
            'm13,Hercules Globular Cluster,SIDEREAL,250.421,36.459',
            'm27,Dumbbell Nebula,SIDEREAL,299.901,22.721'
        ]
        result = import_targets(csv)
        self.assertEqual(len(result['targets']), 2)

    @override_settings(EXTRA_FIELDS=[{'name': 'redshift', 'type': 'number'}])
    def test_import_with_extra(self):
        csv = [
            'identifier,name,type,ra,dec,redshift',
            'm13,Hercules Globular Cluster,SIDEREAL,250.421,36.459,5',
            'm27,Dumbbell Nebula,SIDEREAL,299.901,22.721,5'
        ]
        result = import_targets(csv)
        self.assertEqual(len(result['targets']), 2)
        for target in result['targets']:
            self.assertTrue(TargetExtra.objects.filter(target=target, key='redshift', value='5').exists())


class TestTargetSearch(TestCase):
    def setUp(self):
        self.st = SiderealTargetFactory.create(identifier='1337target', name='M42', name2='Messier 42')
        user = User.objects.create(username='testuser')
        self.client.force_login(user)
        assign_perm('tom_targets.view_target', user, self.st)

    def test_search_name_no_results(self):
        response = self.client.get(reverse('targets:list') + '?name=noresults')
        self.assertNotContains(response, '1337target')

    def test_search_name(self):
        response = self.client.get(reverse('targets:list') + '?name=m42')
        self.assertContains(response, '1337target')

        response = self.client.get(reverse('targets:list') + '?name=Messier 42')
        self.assertContains(response, '1337target')

    @override_settings(EXTRA_FIELDS=[{'name': 'color', 'type': 'string'}])
    def test_search_extra_fields(self):
        TargetExtra.objects.create(target=self.st, key='color', value='red')

        response = self.client.get(reverse('targets:list') + '?color=red')
        self.assertContains(response, '1337target')

        response = self.client.get(reverse('targets:list') + '?color=blue')
        self.assertNotContains(response, '1337target')

    @override_settings(EXTRA_FIELDS=[{'name': 'birthday', 'type': 'datetime'}])
    def test_search_extra_datetime(self):
        TargetExtra.objects.create(target=self.st, key='birthday', value='2019-02-14')

        response = self.client.get(reverse('targets:list') + '?birthday_after=2019-02-13&birthday_before=2019-02-15')
        self.assertContains(response, '1337target')

    @override_settings(EXTRA_FIELDS=[{'name': 'checked', 'type': 'boolean'}])
    def test_search_extra_boolean(self):
        TargetExtra.objects.create(target=self.st, key='checked', value=False)

        response = self.client.get(reverse('targets:list') + '?checked=3')
        self.assertContains(response, '1337target')


class TestTargetVisibility(TestCase):
    def setUp(self):
        self.mars = ephem.Mars()
        self.time = datetime(2018, 10, 10, 7, 0, 0)
        self.mars.compute(self.time)
        ra = Angle(str(self.mars.ra), unit=units.hourangle)
        dec = Angle(str(self.mars.dec) + 'd', unit=units.deg)
        self.st = Target(ra=ra.deg, dec=dec.deg, type=Target.SIDEREAL)
        self.nst = Target(
            inclination=89.4245,
            lng_asc_node=282.4515,
            arg_of_perihelion=130.5641,
            semimajor_axis=183.6816,
            mean_daily_motion=0.0003959,
            eccentricity=0.995026,
            mean_anomaly=0.1825,
            ephemeris_epoch=2451000.5,
            type=Target.NON_SIDEREAL
        )

    def test_get_pyephem_instance_for_sidereal(self):
        target_ephem = get_pyephem_instance_for_type(self.st)
        target_ephem.compute(self.time)
        self.assertIsInstance(target_ephem, type(ephem.FixedBody()))
        self.assertLess(math.fabs(target_ephem.ra-self.mars.ra), 0.5)
        self.assertLess(math.fabs(target_ephem.dec-self.mars.dec), 0.5)

    def test_get_pyephem_instance_for_non_sidereal(self):
        hb = ephem.readdb(
            'C/1995 O1 (Hale-Bopp),e,89.4245,282.4515,130.5641,183.6816,'
            '0.0003959,0.995026,0.1825,07/06.0/1998,2000,g -2.0,4.0'
        )
        target_ephem = get_pyephem_instance_for_type(self.nst)
        location = ephem.city('Los Angeles')
        location.date = ephem.date(datetime.now())
        hb.compute(location)
        target_ephem.compute(location)
        self.assertLess(math.fabs(target_ephem.ra-hb.ra), 0.5)
        self.assertLess(math.fabs(target_ephem.dec-hb.dec), 0.5)

    def test_get_pyephem_instance_invalid_type(self):
        self.st.type = 'Fake Type'
        with self.assertRaises(Exception):
            get_pyephem_instance_for_type(self.st)

    @mock.patch('tom_observations.utils.facility.get_service_classes')
    @mock.patch('tom_observations.utils.get_rise_set')
    @mock.patch('tom_observations.utils.observer_for_site')
    def test_get_visibility_sidereal(self, mock_observer_for_site, mock_get_rise_set, mock_facility):
        mock_facility.return_value = {'Fake Facility': FakeFacility}
        mock_get_rise_set.return_value = []
        mock_observer_for_site.return_value = ephem.city('Los Angeles')

        start = self.time
        end = start + timedelta(minutes=60)
        expected_airmass = [
            3.6074370614681017, 3.997263815883785, 4.498087520663738, 5.162731916462906,
            6.083298253498044, 7.4363610371608475, 9.607152214891583
        ]

        airmass_data = get_visibility(self.st, start, end, 10, 10)['(Fake Facility) Los Angeles'][1]
        self.assertEqual(len(airmass_data), len(expected_airmass))
        for i in range(0, len(expected_airmass)):
            self.assertEqual(airmass_data[i], expected_airmass[i])

    @mock.patch('tom_observations.utils.facility.get_service_classes')
    @mock.patch('tom_observations.utils.get_rise_set')
    @mock.patch('tom_observations.utils.observer_for_site')
    def test_get_visibility_non_sidereal(self, mock_observer_for_site, mock_get_rise_set, mock_facility):
        mock_facility.return_value = {'Fake Facility': FakeFacility}
        mock_get_rise_set.return_value = []
        mock_observer_for_site.return_value = ephem.city('Los Angeles')

        start = datetime(1997, 4, 1, 0, 0, 0)
        end = start + timedelta(minutes=60)
        expected_airmass = [
            1.225532769770131, 1.2536644126634366, 1.2843810879053679, 1.3179084796712417,
            1.3545030240774714, 1.3944575296459614, 1.4381124914948578
        ]

        airmass_data = get_visibility(self.nst, start, end, 10, 10)['(Fake Facility) Los Angeles'][1]
        self.assertEqual(len(airmass_data), len(expected_airmass))
        for i in range(0, len(expected_airmass)):
            self.assertLess(math.fabs(airmass_data[i] - expected_airmass[i]), 0.05)


class TestTargetGrouping(TestCase):
    def setUp(self):
        user = User.objects.create(username='testuser')
        self.client.force_login(user)

    def test_view_groupings(self):
        # create a group, check it is added to DB
        group = TargetList(name="test_group")
        group.save()
        self.assertTrue(TargetList.objects.filter(name="test_group").exists())

        # give this user the permission to view it
        user = User.objects.get(username='testuser')
        assign_perm('tom_targets.view_targetlist', user, group)
        
        response = self.client.get(reverse('targets:targetgrouping'), follow=True)
        self.assertContains(response, group.name)

    def test_create_group(self):
        group_data = {
            'name': 'test_group'
        }
        response = self.client.post(reverse('targets:create-group'), data=group_data)
        
        self.assertRedirects(response, reverse('targets:targetgrouping'), status_code=302)
        self.assertTrue(TargetList.objects.filter(name=group_data['name']).exists())

    def test_delete_group(self):
        # create a group, check it is added to DB
        group = TargetList(name="test_group")
        group.save()
        self.assertTrue(TargetList.objects.filter(name="test_group").exists())

        # give user permission to delete
        user = User.objects.get(username='testuser')
        assign_perm('tom_targets.delete_targetlist', user, group)
        
        response = self.client.post(reverse('targets:delete-group', args=(group.pk,)), follow=True)
        self.assertRedirects(response, reverse('targets:targetgrouping'), status_code=302)
        self.assertFalse(TargetList.objects.filter(name='test_group').exists())


class TestTargetAddRemoveGrouping(TestCase):
    def setUp(self):
        user = User.objects.create(username='testuser')
        self.client.force_login(user)
        # create targets
        self.fake_targets = []
        for i in range(3):
            ft = SiderealTargetFactory.create()
            self.fake_targets.append(ft)
            assign_perm('tom_targets.view_target', user, ft)
        # create grouping
        self.fake_grouping = TargetGroupingFactory.create()
        assign_perm('tom_targets.view_targetlist', user, self.fake_grouping)
        # add target[0] to grouping
        self.fake_grouping.targets.add(self.fake_targets[0])
        
    # Add target[0] and [1] to grouping; [0] already exists and [1] new
    def test_add_grouping(self):
        data = {
            'grouping': self.fake_grouping.id,
            'add': True,
            'selected-target': [self.fake_targets[0].id, self.fake_targets[1].id],
            'query_string': "",
        }
        response = self.client.post(reverse('targets:add-remove-grouping'), data=data)
        
        self.assertEqual(self.fake_grouping.targets.count(), 2)
        self.assertTrue(self.fake_targets[0] in self.fake_grouping.targets.all())
        self.assertTrue(self.fake_targets[1] in self.fake_grouping.targets.all())

    def test_add_grouping_invalid_grouping(self):
        data = {
            'grouping': -1,
            'add': True,
            'selected-target': self.fake_targets[1].id,
            'query_string': "",
        }
        response = self.client.post(reverse('targets:add-remove-grouping'), data=data)
        self.assertEqual(self.fake_grouping.targets.count(), 1)
        self.assertTrue(self.fake_targets[0] in self.fake_grouping.targets.all())

    # Remove target[0] and [1] from grouping; 
    def test_remove_grouping(self):
        data = {
            'grouping': self.fake_grouping.id,
            'remove': True,
            'selected-target': [self.fake_targets[0].id, self.fake_targets[1].id],
            'query_string': "",
        }
        response = self.client.post(reverse('targets:add-remove-grouping'), data=data)        
        self.assertEqual(self.fake_grouping.targets.count(), 0)
        
<<<<<<< HEAD
    def empty_data(self):
        response = self.client.post(reverse('targets:add-remove-grouping'), data={'query_string': "",})
=======
    def test_empty_data(self):
        response = self.client.post(reverse('targets:add-remove-grouping'), data={})
>>>>>>> 7a710edf
        self.assertEqual(self.fake_grouping.targets.count(), 1)

    def test_permission_denied(self):
        new_user = User.objects.create(username='newuser')
        self.client.force_login(new_user)
        data = {
            'grouping': self.fake_grouping.id,
            'add': True,
            'selected-target': [self.fake_targets[0].id, self.fake_targets[1].id],
        }
        self.assertEqual(self.fake_grouping.targets.count(), 1)<|MERGE_RESOLUTION|>--- conflicted
+++ resolved
@@ -418,13 +418,8 @@
         response = self.client.post(reverse('targets:add-remove-grouping'), data=data)        
         self.assertEqual(self.fake_grouping.targets.count(), 0)
         
-<<<<<<< HEAD
     def empty_data(self):
         response = self.client.post(reverse('targets:add-remove-grouping'), data={'query_string': "",})
-=======
-    def test_empty_data(self):
-        response = self.client.post(reverse('targets:add-remove-grouping'), data={})
->>>>>>> 7a710edf
         self.assertEqual(self.fake_grouping.targets.count(), 1)
 
     def test_permission_denied(self):
