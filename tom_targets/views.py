from django.views.generic.edit import CreateView, UpdateView, DeleteView
from django.views.generic.detail import DetailView
from django_filters.views import FilterView

<<<<<<< HEAD
from .models import Target, TargetList
from .forms import SiderealTargetCreateForm, NonSiderealTargetCreateForm
=======
from .models import Target
>>>>>>> 91b7b3ae


class TargetListView(FilterView):
    template_name = 'tom_targets/target_list.html'
    paginate_by = 25
    model = Target
    filter_fields = ['type', 'identifier', 'name', 'designation']


class TargetCreate(CreateView):
    model = Target
    fields = '__all__'

    def get_form_class(self):
        if self.kwargs['type'] == 'sidereal':
            return SiderealTargetCreateForm()
        elif self.kwargs['type'] ==  'non_sidereal':
            return NonSiderealTargetCreateForm()
        return self.form_class


class TargetUpdate(UpdateView):
    model = Target
    fields = '__all__'


class TargetDelete(DeleteView):
    model = Target


class TargetDetail(DetailView):
    model = Target<|MERGE_RESOLUTION|>--- conflicted
+++ resolved
@@ -2,12 +2,8 @@
 from django.views.generic.detail import DetailView
 from django_filters.views import FilterView
 
-<<<<<<< HEAD
 from .models import Target, TargetList
 from .forms import SiderealTargetCreateForm, NonSiderealTargetCreateForm
-=======
-from .models import Target
->>>>>>> 91b7b3ae
 
 
 class TargetListView(FilterView):
