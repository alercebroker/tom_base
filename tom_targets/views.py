--- conflicted
+++ resolved
@@ -185,7 +185,6 @@
             messages.warning(request, error)
         return redirect(reverse('tom_targets:list'))
 
-<<<<<<< HEAD
 class TargetAddRemoveGroupingView(LoginRequiredMixin, View):
     
     def post(self, request):
@@ -202,7 +201,6 @@
         except Exception as e:
             redirect(reverse('tom_targets:list'))
         return redirect(reverse('tom_targets:list'))
-=======
 
 class TargetGroupingView(ListView):
     template_name = 'tom_targets/target_grouping.html'
@@ -221,5 +219,4 @@
 class TargetGroupingCreateView(LoginRequiredMixin, CreateView):
     model = TargetList
     fields = ['name']
-    success_url = reverse_lazy('targets:targetgrouping')
->>>>>>> d3db9b90
+    success_url = reverse_lazy('targets:targetgrouping')