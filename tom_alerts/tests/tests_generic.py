--- conflicted
+++ resolved
@@ -190,10 +190,7 @@
         }
         response = self.client.post(reverse('tom_alerts:create-target'), data=post_data)
         self.assertEqual(Target.objects.count(), 1)
-<<<<<<< HEAD
         self.assertEqual(Target.objects.first().identifier, '2')
-=======
-        self.assertEqual(Target.objects.first().name, 'Hoth')
         self.assertRedirects(response, reverse('tom_targets:detail', kwargs={'pk': Target.objects.first().id}))
 
     def test_create_multiple_targets(self):
@@ -224,5 +221,4 @@
         }
         response = self.client.post(reverse('tom_alerts:create-target'), data=post_data, follow=True)
         self.assertEqual(Target.objects.count(), 0)
-        self.assertRedirects(response, reverse('tom_alerts:run', kwargs={'pk': query.id}))
->>>>>>> 48195fb9
+        self.assertRedirects(response, reverse('tom_alerts:run', kwargs={'pk': query.id}))