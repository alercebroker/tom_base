from django.views.generic.edit import FormView, DeleteView
from django.views.generic.base import TemplateView, View
from tom_alerts.alerts import get_service_class, get_service_classes
from django.shortcuts import redirect, get_object_or_404
from django.utils import timezone
from django.urls import reverse, reverse_lazy
from django.contrib.auth.mixins import LoginRequiredMixin
from django.contrib import messages
from guardian.shortcuts import assign_perm
import django_filters

from tom_alerts.models import BrokerQuery


class BrokerQueryCreateView(LoginRequiredMixin, FormView):
    template_name = 'tom_alerts/query_form.html'

    def get_broker_name(self):
        if self.request.method == 'GET':
            return self.request.GET.get('broker')
        elif self.request.method == 'POST':
            return self.request.POST.get('broker')

    def get_form_class(self):
        broker_name = self.get_broker_name()

        if not broker_name:
            raise ValueError('Must provide a broker name')

        return get_service_class(broker_name).form

    def get_form(self):
        form = super().get_form()
        form.helper.form_action = reverse('tom_alerts:create')
        return form

    def get_initial(self):
        initial = super().get_initial()
        initial['broker'] = self.get_broker_name()
        return initial

    def form_valid(self, form):
        form.save()
        return redirect(reverse('tom_alerts:list'))


class BrokerQueryUpdateView(LoginRequiredMixin, FormView):
    template_name = 'tom_alerts/query_form.html'

    def get_object(self):
        return BrokerQuery.objects.get(pk=self.kwargs['pk'])

    def get_form_class(self):
        self.object = self.get_object()
        return get_service_class(self.object.broker).form

    def get_form(self):
        form = super().get_form()
        form.helper.form_action = reverse(
            'tom_alerts:update', kwargs={'pk': self.object.id}
        )
        return form

    def get_initial(self):
        initial = super().get_initial()
        initial.update(self.object.parameters_as_dict)
        initial['broker'] = self.object.broker
        return initial

    def form_valid(self, form):
        form.save(query_id=self.object.id)
        return redirect(reverse('tom_alerts:list'))


class BrokerQueryFilter(django_filters.FilterSet):
    broker = django_filters.ChoiceFilter(
        choices=[(k, k) for k in get_service_classes().keys()]
    )
    name = django_filters.CharFilter(lookup_expr='icontains')

    class Meta:
        model = BrokerQuery
        fields = ['broker', 'name']


class BrokerQueryListView(django_filters.views.FilterView):
    model = BrokerQuery
    template_name = 'tom_alerts/brokerquery_list.html'
    filterset_class = BrokerQueryFilter

    def get_context_data(self, *args, **kwargs):
        context = super().get_context_data(*args, **kwargs)
        context['installed_brokers'] = get_service_classes()
        return context


class BrokerQueryDeleteView(LoginRequiredMixin, DeleteView):
    model = BrokerQuery
    success_url = reverse_lazy('tom_alerts:list')


class RunQueryView(TemplateView):
    template_name = 'tom_alerts/query_result.html'

    def get_context_data(self, *args, **kwargs):
        context = super().get_context_data()
        query = get_object_or_404(BrokerQuery, pk=self.kwargs['pk'])
        broker_class = get_service_class(query.broker)()
        alerts = broker_class.fetch_alerts(query.parameters_as_dict)
        context['alerts'] = [
            broker_class.to_generic_alert(alert) for alert in alerts
        ]
        query.last_run = timezone.now()
        query.save()
        context['query'] = query
        return context


class CreateTargetFromAlertView(LoginRequiredMixin, View):
    def post(self, request, *args, **kwargs):
        query_id = self.request.POST['query_id']
        broker_name = self.request.POST['broker']
        broker_class = get_service_class(broker_name)
        alerts = self.request.POST.getlist('alerts')
        if not alerts:
            messages.warning(request, 'Please select at least one alert from which to create a target.')
            return redirect(reverse('tom_alerts:run', kwargs={'pk': query_id}))
<<<<<<< HEAD
        for alert in alerts:
            alert = broker_class().fetch_alert(alert)
            target = broker_class().to_target(alert)
            broker_class().process_reduced_data(target, alert)
=======
        for alert_id in alerts:
            cached_alert = cache.get('alert_{}'.format(alert_id))
            if not cached_alert:
                messages.error(request, 'Could not create targets. Try re running the query again.')
                return redirect(reverse('tom_alerts:run', kwargs={'pk': query_id}))
            generic_alert = broker_class().to_generic_alert(json.loads(cached_alert))
            target = generic_alert.to_target()
            target.save()
            broker_class().process_reduced_data(target, json.loads(cached_alert))
>>>>>>> 613cd6d1
            target.save()
            for group in request.user.groups.all().exclude(name='Public'):
                assign_perm('tom_targets.view_target', group, target)
                assign_perm('tom_targets.change_target', group, target)
                assign_perm('tom_targets.delete_target', group, target)
        if (len(alerts) == 1):
            return redirect(reverse(
                'tom_targets:update', kwargs={'pk': target.id})
            )
        else:
            return redirect(reverse(
                'tom_targets:list')
            )<|MERGE_RESOLUTION|>--- conflicted
+++ resolved
@@ -6,8 +6,10 @@
 from django.urls import reverse, reverse_lazy
 from django.contrib.auth.mixins import LoginRequiredMixin
 from django.contrib import messages
+from django.core.cache import cache
 from guardian.shortcuts import assign_perm
 import django_filters
+import json
 
 from tom_alerts.models import BrokerQuery
 
@@ -125,12 +127,6 @@
         if not alerts:
             messages.warning(request, 'Please select at least one alert from which to create a target.')
             return redirect(reverse('tom_alerts:run', kwargs={'pk': query_id}))
-<<<<<<< HEAD
-        for alert in alerts:
-            alert = broker_class().fetch_alert(alert)
-            target = broker_class().to_target(alert)
-            broker_class().process_reduced_data(target, alert)
-=======
         for alert_id in alerts:
             cached_alert = cache.get('alert_{}'.format(alert_id))
             if not cached_alert:
@@ -140,7 +136,6 @@
             target = generic_alert.to_target()
             target.save()
             broker_class().process_reduced_data(target, json.loads(cached_alert))
->>>>>>> 613cd6d1
             target.save()
             for group in request.user.groups.all().exclude(name='Public'):
                 assign_perm('tom_targets.view_target', group, target)
